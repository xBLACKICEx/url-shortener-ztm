--- conflicted
+++ resolved
@@ -477,6 +477,7 @@
 /// ```
 pub async fn build_router(state: AppState) -> Result<Router<AppState>, anyhow::Error> {
     // Define the tracing layer for request/response logging
+    crate::templates::build_templates(state.clone()).context("Failed to build templates")?;
     let trace_layer = TraceLayer::new_for_http()
         .make_span_with(|req: &Request<_>| {
             let ua = req
@@ -566,15 +567,11 @@
         .route("/admin", get(get_admin_dashboard))
         .route("/admin/profile", get(get_user_profile))
         .route("/admin/login", get(get_login))
-<<<<<<< HEAD
-        .route("/admin/register", get(get_register));
-=======
         .route("/admin/register", get(get_register))
         .route("/admin/users", get(get_users))
         .route("/admin/urls", get(get_urls))
         .route("/admin/analytics", get(get_analytics));
     // TODO: Add session-based auth middleware once implemented
->>>>>>> fce1dff8
 
     // Merge all routes together
     let mut router = Router::new()
